--- conflicted
+++ resolved
@@ -265,10 +265,6 @@
         pulse_shape_filter: Optional[Union[bool, np.ndarray]] = None,
         random_pulse_shaping: bool = False,
         random_data: bool = False,
-<<<<<<< HEAD
-=======
-        use_gpu: bool = False,
->>>>>>> 6bd7509c
         user_const_map: Optional[Dict[str, np.ndarray]] = None,
         **kwargs,
     ):
@@ -432,10 +428,6 @@
         self.num_samples_per_class = num_samples_per_class
         self.random_data = random_data
         self.sidelobe_suppression_methods = sidelobe_suppression_methods
-<<<<<<< HEAD
-=======
-        self.use_gpu = use_gpu
->>>>>>> 6bd7509c
         self.index = []
         if "lpf" in sidelobe_suppression_methods:
             cutoff = 0.3
@@ -684,7 +676,6 @@
             combined = np.zeros((windowed.shape[0] * windowed.shape[1],), dtype=complex)
             start_idx: int = 0
             for symbol_idx in range(windowed.shape[1]):
-<<<<<<< HEAD
                 combined[start_idx : start_idx + windowed.shape[0]] += windowed[
                     :, symbol_idx
                 ]
@@ -692,31 +683,15 @@
             output = combined[
                 : int(cyclic_prefixed.shape[0] * cyclic_prefixed.shape[1])
             ]
-=======
-                combined[start_idx : start_idx + windowed.shape[0]] += windowed[:, symbol_idx]
-                start_idx += int(symbol_dur) + int(window_len)
-            output = combined[: int(cyclic_prefixed.shape[0] * cyclic_prefixed.shape[1])]
->>>>>>> 6bd7509c
 
         # Randomize the start index (while bypassing the initial windowing if present)
         if num_subcarriers * 4 * burst_dur < self.num_iq_samples:
             start_idx = np.random.randint(0, output.shape[0] - self.num_iq_samples)
         else:
-<<<<<<< HEAD
             if "win" in sidelobe_suppression_method:
                 start_idx = np.random.randint(
                     window_len, int(symbol_dur * burst_dur) + window_len
                 )
-=======
-            if original_on:
-                lower: int = int(max(0, int(symbol_dur * burst_dur) - self.num_iq_samples * 0.7))
-                upper: int = int(
-                    min(int(symbol_dur * burst_dur), output.shape[0] - self.num_iq_samples)
-                )
-                start_idx = np.random.randint(lower, upper)
-            elif "win" in sidelobe_suppression_method:
-                start_idx = np.random.randint(window_len, int(symbol_dur * burst_dur) + window_len)
->>>>>>> 6bd7509c
             else:
                 start_idx = np.random.randint(0, int(symbol_dur * burst_dur))
             # if original_on:
@@ -869,13 +844,9 @@
         modulated = np.exp(phase)
 
         if self.random_pulse_shaping:
-<<<<<<< HEAD
             taps = low_pass(
                 cutoff=bandwidth / 2, transition_bandwidth=(0.5 - bandwidth / 2) / 4
             )
-=======
-            taps = low_pass(cutoff=bandwidth / 2, transition_bandwidth=(0.5 - bandwidth / 2) / 4)
->>>>>>> 6bd7509c
             # apply the filter
             modulated = convolve(modulated, taps)
 
